--- conflicted
+++ resolved
@@ -11,10 +11,5 @@
 # WITHOUT WARRANTIES OR CONDITIONS OF ANY KIND, either express or implied.
 # See the License for the specific language governing permissions and
 # limitations under the License.
-<<<<<<< HEAD
-
-# Warning: this blank file needed by blaze/rules_python, see:
-=======
 # Warning: this blank file needed by bazel/rules_python, see:
->>>>>>> fd34f976
 # https://github.com/bazelbuild/rules_python/issues/299