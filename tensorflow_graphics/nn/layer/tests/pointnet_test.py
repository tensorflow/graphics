--- conflicted
+++ resolved
@@ -68,14 +68,7 @@
       ((8, 2048), (40), (.5), False),
       ((32, 512), (10), (.99), True),
   )
-<<<<<<< HEAD
-  def test_classification_head(self,
-                               input_shape,
-                               num_classes,
-                               momentum,
-=======
   def test_classification_head(self, input_shape, num_classes, momentum,
->>>>>>> 897f03de
                                training):
     B = input_shape[0]
     inputs = tf.random.uniform(input_shape)
