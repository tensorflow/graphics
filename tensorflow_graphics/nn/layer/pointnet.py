--- conflicted
+++ resolved
@@ -63,14 +63,8 @@
 
   def build(self, input_shape):
     """Builds the layer with a specified input_shape."""
-<<<<<<< HEAD
-    self.conv = tf.keras.layers.Conv2D(self.channels,
-                                       (1, 1),
-                                       input_shape=input_shape)
-=======
     self.conv = tf.keras.layers.Conv2D(
         self.channels, (1, 1), input_shape=input_shape)
->>>>>>> fd34f976
     self.bn = tf.keras.layers.BatchNormalization(momentum=self.momentum)
 
   def call(self, inputs, training=None):  # pylint: disable=arguments-differ
