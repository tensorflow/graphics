--- conflicted
+++ resolved
@@ -53,12 +53,6 @@
 # --- registers the checksum
 _CHECKSUM_DIR = os.path.join(os.path.dirname(__file__), 'checksums/')
 _CHECKSUM_DIR = os.path.normpath(_CHECKSUM_DIR)
-<<<<<<< HEAD
-# # BEGIN GOOGLE-INTERNAL
-# _CHECKSUM_DIR = 'google3/third_party/py/tensorflow_graphics/datasets/modelnet40/checksums'
-# # END GOOGLE-INTERNAL
-=======
->>>>>>> fd34f976
 tfds.download.add_checksums_dir(_CHECKSUM_DIR)
 
 
@@ -116,27 +110,6 @@
     example_key = -1  # as yield exists, need to pre-increment
     for filename in filename_list:
       h5path = os.path.join(ancestor_path, filename)
-<<<<<<< HEAD
-      h5file = h5py.File(h5path, 'r')
-
-      # BEGIN GOOGLE-INTERNAL
-      # h5file = tfds.core.lazy_imports.h5py.File(h5path, 'r')
-      # TODO(b/154806738): needed for CNS
-      # with tf.io.gfile.GFile(h5path, mode='rb') as binary_fid:
-      #   h5file = tfds.core.lazy_imports.h5py.File(binary_fid, 'r')
-      # END GOOGLE-INTERNAL
-
-      points = h5file['data'][:]  # shape=(2048, 2048, 3)
-      label = h5file['label'][:]  # shape=(2048, )
-
-      models_per_file = points.shape[0]
-      for imodel in range(models_per_file):
-        example_key += 1
-        yield example_key, {
-            'points': points[imodel, :, :],
-            'label': int(label[imodel])
-        }
-=======
 
       with h5py.File(h5path, 'r') as h5file:
         points = h5file['data'][:]  # shape=(2048, 2048, 3)
@@ -148,5 +121,4 @@
           yield example_key, {
               'points': points[imodel, :, :],
               'label': int(label[imodel])
-          }
->>>>>>> fd34f976
+          }