--- conflicted
+++ resolved
@@ -54,16 +54,9 @@
         matrix)
     self.evaluate(matrix_normalized)
 
-<<<<<<< HEAD
-    with self.assertRaises(tf.errors.InvalidArgumentError):
-      rescaled_norm = rotation_matrix_3d.assert_rotation_matrix_normalized(
-          matrix_rescaled)
-      self.evaluate(rescaled_norm)
-=======
     with self.assertRaises(tf.errors.InvalidArgumentError):  # pylint: disable=g-error-prone-assert-raises
       self.evaluate(rotation_matrix_3d.assert_rotation_matrix_normalized(
           matrix_rescaled))
->>>>>>> fd34f976
 
   @parameterized.parameters(
       ((3, 3),),
